package main

import (
	"encoding/json"
	"os"
	"path/filepath"
	"strings"

	"github.com/ethereum/go-ethereum/core/rawdb"
	"github.com/ethereum/go-ethereum/log"

	"github.com/ethereum-optimism/optimism/op-bindings/hardhat"

	"github.com/ethereum-optimism/optimism/op-chain-ops/genesis"
	"github.com/ethereum-optimism/optimism/op-chain-ops/genesis/migration"
	"github.com/mattn/go-isatty"
	"github.com/urfave/cli"
)

func main() {
	log.Root().SetHandler(log.StreamHandler(os.Stderr, log.TerminalFormat(isatty.IsTerminal(os.Stderr.Fd()))))

	app := &cli.App{
		Name:  "migrate",
		Usage: "Migrate a legacy database",
		Flags: []cli.Flag{
			&cli.StringFlag{
				Name:  "l1-rpc-url",
				Value: "http://127.0.0.1:8545",
				Usage: "RPC URL for an L1 Node",
			},
			&cli.StringFlag{
				Name:  "ovm-addresses",
				Usage: "Path to ovm-addresses.json",
			},
			&cli.StringFlag{
				Name:  "evm-addresses",
				Usage: "Path to evm-addresses.json",
			},
			&cli.StringFlag{
				Name:  "ovm-allowances",
				Usage: "Path to ovm-allowances.json",
			},
			&cli.StringFlag{
				Name:  "ovm-messages",
				Usage: "Path to ovm-messages.json",
			},
			&cli.StringFlag{
				Name:  "evm-messages",
				Usage: "Path to evm-messages.json",
			},
			&cli.StringFlag{
				Name:  "db-path",
				Usage: "Path to database",
			},
			cli.StringFlag{
				Name:  "deploy-config",
				Usage: "Path to hardhat deploy config file",
			},
			cli.StringFlag{
				Name:  "network",
				Usage: "Name of hardhat deploy network",
			},
			cli.StringFlag{
				Name:  "hardhat-deployments",
				Usage: "Comma separated list of hardhat deployment directories",
			},
			cli.BoolFlag{
				Name:  "dry-run",
				Usage: "Dry run the upgrade by not committing the database",
			},
			cli.BoolFlag{
				Name:  "no-check",
				Usage: "Do not perform sanity checks. This should only be used for testing",
			},
			cli.IntFlag{
				Name:  "db-cache",
				Usage: "LevelDB cache size in mb",
				Value: 1024,
			},
			cli.IntFlag{
				Name:  "db-handles",
				Usage: "LevelDB number of handles",
				Value: 60,
			},
			cli.StringFlag{
				Name:  "rollup-config-out",
				Usage: "Path that op-node config will be written to disk",
				Value: "rollup.json",
			},
		},
		Action: func(ctx *cli.Context) error {
			deployConfig := ctx.String("deploy-config")
			config, err := genesis.NewDeployConfig(deployConfig)
			if err != nil {
				return err
			}

			ovmAddresses, err := migration.NewAddresses(ctx.String("ovm-addresses"))
			if err != nil {
				return err
			}
			evmAddresess, err := migration.NewAddresses(ctx.String("evm-addresses"))
			if err != nil {
				return err
			}
			ovmAllowances, err := migration.NewAllowances(ctx.String("ovm-allowances"))
			if err != nil {
				return err
			}
			ovmMessages, err := migration.NewSentMessage(ctx.String("ovm-messages"))
			if err != nil {
				return err
			}
			evmMessages, err := migration.NewSentMessage(ctx.String("evm-messages"))
			if err != nil {
				return err
			}

			migrationData := migration.MigrationData{
				OvmAddresses:  ovmAddresses,
				EvmAddresses:  evmAddresess,
				OvmAllowances: ovmAllowances,
				OvmMessages:   ovmMessages,
				EvmMessages:   evmMessages,
			}

			network := ctx.String("network")
			deployments := strings.Split(ctx.String("hardhat-deployments"), ",")
			hh, err := hardhat.New(network, []string{}, deployments)
			if err != nil {
				return err
			}

			//l1RpcURL := ctx.String("l1-rpc-url")
			//l1Client, err := ethclient.Dial(l1RpcURL)
			//if err != nil {
			//	return err
			//}

			//var block *types.Block
			//tag := config.L1StartingBlockTag
			//if tag.BlockNumber != nil {
			//	block, err = l1Client.BlockByNumber(context.Background(), big.NewInt(tag.BlockNumber.Int64()))
			//} else if tag.BlockHash != nil {
			//	block, err = l1Client.BlockByHash(context.Background(), *tag.BlockHash)
			//} else {
			//	return fmt.Errorf("invalid l1StartingBlockTag in deploy config: %v", tag)
			//}
			//if err != nil {
			//	return err
			//}

			dbCache := ctx.Int("db-cache")
			dbHandles := ctx.Int("db-handles")

			chaindataPath := filepath.Join(ctx.String("db-path"), "geth", "chaindata")
			ancientPath := filepath.Join(chaindataPath, "ancient")
			//ldb, err := rawdb.NewLevelDBDatabaseWithFreezer(chaindataPath, dbCache, dbHandles, ancientPath, "", false)
			//if err != nil {
			//	return err
			//}

			// Read the required deployment addresses from disk if required
			if err := config.GetDeployedAddresses(hh); err != nil {
				return err
			}

			if err := config.Check(); err != nil {
				return err
			}

			//dryRun := ctx.Bool("dry-run")
			//noCheck := ctx.Bool("no-check")
			//// Perform the migration
			//res, err := genesis.MigrateDB(ldb, config, block, &migrationData, !dryRun, noCheck)
			//if err != nil {
			//	return err
			//}

			// Close the database handle
			//if err := ldb.Close(); err != nil {
			//	return err
			//}

			postLDB, err := rawdb.NewLevelDBDatabaseWithFreezer(chaindataPath, dbCache, dbHandles, ancientPath, "", false)
			if err != nil {
				return err
			}

<<<<<<< HEAD
			if err := genesis.PostCheckMigratedDB(postLDB, migrationData, &config.L1CrossDomainMessengerProxy, int(config.L1ChainID)); err != nil {
=======
			if err := genesis.PostCheckMigratedDB(postLDB, migrationData, &config.L1CrossDomainMessengerProxy, config.L1ChainID); err != nil {
>>>>>>> f5804c8f
				return err
			}

			if err := postLDB.Close(); err != nil {
				return err
			}

			//opNodeConfig, err := config.RollupConfig(block, res.TransitionBlockHash, res.TransitionHeight)
			//if err != nil {
			//	return err
			//}
			//
			//if err := writeJSON(ctx.String("rollup-config-out"), opNodeConfig); err != nil {
			//	return err
			//}

			return nil
		},
	}

	if err := app.Run(os.Args); err != nil {
		log.Crit("error in migration", "err", err)
	}
}

func writeJSON(outfile string, input interface{}) error {
	f, err := os.OpenFile(outfile, os.O_WRONLY|os.O_CREATE|os.O_TRUNC, 0o755)
	if err != nil {
		return err
	}
	defer f.Close()

	enc := json.NewEncoder(f)
	enc.SetIndent("", "  ")
	return enc.Encode(input)
}<|MERGE_RESOLUTION|>--- conflicted
+++ resolved
@@ -1,11 +1,16 @@
 package main
 
 import (
+	"context"
 	"encoding/json"
+	"fmt"
+	"math/big"
 	"os"
 	"path/filepath"
 	"strings"
 
+	"github.com/ethereum/go-ethereum/core/types"
+
 	"github.com/ethereum/go-ethereum/core/rawdb"
 	"github.com/ethereum/go-ethereum/log"
 
@@ -13,6 +18,8 @@
 
 	"github.com/ethereum-optimism/optimism/op-chain-ops/genesis"
 	"github.com/ethereum-optimism/optimism/op-chain-ops/genesis/migration"
+	"github.com/ethereum/go-ethereum/ethclient"
+
 	"github.com/mattn/go-isatty"
 	"github.com/urfave/cli"
 )
@@ -132,34 +139,34 @@
 				return err
 			}
 
-			//l1RpcURL := ctx.String("l1-rpc-url")
-			//l1Client, err := ethclient.Dial(l1RpcURL)
-			//if err != nil {
-			//	return err
-			//}
-
-			//var block *types.Block
-			//tag := config.L1StartingBlockTag
-			//if tag.BlockNumber != nil {
-			//	block, err = l1Client.BlockByNumber(context.Background(), big.NewInt(tag.BlockNumber.Int64()))
-			//} else if tag.BlockHash != nil {
-			//	block, err = l1Client.BlockByHash(context.Background(), *tag.BlockHash)
-			//} else {
-			//	return fmt.Errorf("invalid l1StartingBlockTag in deploy config: %v", tag)
-			//}
-			//if err != nil {
-			//	return err
-			//}
+			l1RpcURL := ctx.String("l1-rpc-url")
+			l1Client, err := ethclient.Dial(l1RpcURL)
+			if err != nil {
+				return err
+			}
+
+			var block *types.Block
+			tag := config.L1StartingBlockTag
+			if tag.BlockNumber != nil {
+				block, err = l1Client.BlockByNumber(context.Background(), big.NewInt(tag.BlockNumber.Int64()))
+			} else if tag.BlockHash != nil {
+				block, err = l1Client.BlockByHash(context.Background(), *tag.BlockHash)
+			} else {
+				return fmt.Errorf("invalid l1StartingBlockTag in deploy config: %v", tag)
+			}
+			if err != nil {
+				return err
+			}
 
 			dbCache := ctx.Int("db-cache")
 			dbHandles := ctx.Int("db-handles")
 
 			chaindataPath := filepath.Join(ctx.String("db-path"), "geth", "chaindata")
 			ancientPath := filepath.Join(chaindataPath, "ancient")
-			//ldb, err := rawdb.NewLevelDBDatabaseWithFreezer(chaindataPath, dbCache, dbHandles, ancientPath, "", false)
-			//if err != nil {
-			//	return err
-			//}
+			ldb, err := rawdb.NewLevelDBDatabaseWithFreezer(chaindataPath, dbCache, dbHandles, ancientPath, "", false)
+			if err != nil {
+				return err
+			}
 
 			// Read the required deployment addresses from disk if required
 			if err := config.GetDeployedAddresses(hh); err != nil {
@@ -170,29 +177,25 @@
 				return err
 			}
 
-			//dryRun := ctx.Bool("dry-run")
-			//noCheck := ctx.Bool("no-check")
-			//// Perform the migration
-			//res, err := genesis.MigrateDB(ldb, config, block, &migrationData, !dryRun, noCheck)
-			//if err != nil {
-			//	return err
-			//}
+			dryRun := ctx.Bool("dry-run")
+			noCheck := ctx.Bool("no-check")
+			// Perform the migration
+			res, err := genesis.MigrateDB(ldb, config, block, &migrationData, !dryRun, noCheck)
+			if err != nil {
+				return err
+			}
 
 			// Close the database handle
-			//if err := ldb.Close(); err != nil {
-			//	return err
-			//}
+			if err := ldb.Close(); err != nil {
+				return err
+			}
 
 			postLDB, err := rawdb.NewLevelDBDatabaseWithFreezer(chaindataPath, dbCache, dbHandles, ancientPath, "", false)
 			if err != nil {
 				return err
 			}
 
-<<<<<<< HEAD
-			if err := genesis.PostCheckMigratedDB(postLDB, migrationData, &config.L1CrossDomainMessengerProxy, int(config.L1ChainID)); err != nil {
-=======
 			if err := genesis.PostCheckMigratedDB(postLDB, migrationData, &config.L1CrossDomainMessengerProxy, config.L1ChainID); err != nil {
->>>>>>> f5804c8f
 				return err
 			}
 
@@ -200,14 +203,14 @@
 				return err
 			}
 
-			//opNodeConfig, err := config.RollupConfig(block, res.TransitionBlockHash, res.TransitionHeight)
-			//if err != nil {
-			//	return err
-			//}
-			//
-			//if err := writeJSON(ctx.String("rollup-config-out"), opNodeConfig); err != nil {
-			//	return err
-			//}
+			opNodeConfig, err := config.RollupConfig(block, res.TransitionBlockHash, res.TransitionHeight)
+			if err != nil {
+				return err
+			}
+
+			if err := writeJSON(ctx.String("rollup-config-out"), opNodeConfig); err != nil {
+				return err
+			}
 
 			return nil
 		},
