--- conflicted
+++ resolved
@@ -387,9 +387,6 @@
     startIndex: number,
     endIndex: number
   ): Promise<TEntry[] | []> {
-<<<<<<< HEAD
-    return this.db.range<TEntry>(`${key}:index`, startIndex, endIndex)
-=======
     const entries = await this.db.range<TEntry>(
       `${key}:index`,
       startIndex,
@@ -412,6 +409,5 @@
   }
   if (entry.decoded) {
     entry.decoded.gasLimit = BigNumber.from(entry.decoded.gasLimit).toString()
->>>>>>> aba77c08
   }
 }